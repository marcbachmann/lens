{
<<<<<<< HEAD
  "name": "kontena-lens",
  "productName": "Lens",
  "description": "Lens - The Kubernetes IDE",
  "version": "5.0.0-alpha.2",
=======
  "name": "open-lens",
  "productName": "OpenLens",
  "description": "OpenLens - Open Source IDE for Kubernetes",
  "version": "5.0.0-alpha.1",
>>>>>>> 04d3cd5b
  "main": "static/build/main.js",
  "copyright": "© 2021, OpenLens Authors",
  "license": "MIT",
  "author": {
    "name": "OpenLens Authors"
  },
  "scripts": {
    "dev": "concurrently -k \"yarn run dev-run -C\" yarn:dev:*",
    "dev-build": "concurrently yarn:compile:*",
    "debug-build": "concurrently yarn:compile:main yarn:compile:extension-types",
    "dev-run": "nodemon --watch static/build/main.js --exec \"electron --remote-debugging-port=9223 --inspect .\"",
    "dev:main": "yarn run compile:main --watch",
    "dev:renderer": "yarn run webpack-dev-server --config webpack.renderer.ts",
    "dev:extension-types": "yarn run compile:extension-types --watch",
    "compile": "env NODE_ENV=production concurrently yarn:compile:*",
    "compile:main": "yarn run webpack --config webpack.main.ts",
    "compile:renderer": "yarn run webpack --config webpack.renderer.ts",
    "compile:extension-types": "yarn run webpack --config webpack.extensions.ts",
    "npm:fix-package-version": "yarn run ts-node build/set_npm_version.ts",
    "build:linux": "yarn run compile && electron-builder --linux --dir",
    "build:mac": "yarn run compile && electron-builder --mac --dir",
    "build:win": "yarn run compile && electron-builder --win --dir",
    "integration": "jest --runInBand integration",
    "dist": "yarn run compile && electron-builder --publish onTag",
    "dist:win": "yarn run compile && electron-builder --publish onTag --x64 --ia32",
    "dist:dir": "yarn run dist --dir -c.compression=store -c.mac.identity=null",
    "postinstall": "patch-package",
    "download-bins": "concurrently yarn:download:*",
    "download:kubectl": "yarn run ts-node build/download_kubectl.ts",
    "download:helm": "yarn run ts-node build/download_helm.ts",
    "build:tray-icons": "yarn run ts-node build/build_tray_icon.ts",
    "lint": "yarn run eslint --ext js,ts,tsx --max-warnings=0 .",
    "lint:fix": "yarn run lint --fix",
    "mkdocs-serve-local": "docker build -t mkdocs-serve-local:latest mkdocs/ && docker run --rm -it -p 8000:8000 -v ${PWD}:/docs mkdocs-serve-local:latest",
    "verify-docs": "docker build -t mkdocs-serve-local:latest mkdocs/ && docker run --rm -v ${PWD}:/docs mkdocs-serve-local:latest build --strict",
    "typedocs-extensions-api": "yarn run typedoc --ignoreCompilerErrors --readme docs/extensions/typedoc-readme.md.tpl --name @k8slens/extensions --out docs/extensions/api --mode library --excludePrivate --hideBreadcrumbs --includes src/ src/extensions/extension-api.ts"
  },
  "config": {
    "bundledKubectlVersion": "1.18.15",
    "bundledHelmVersion": "3.4.2"
  },
  "engines": {
    "node": ">=12 <13"
  },
  "jest": {
    "collectCoverage": false,
    "verbose": true,
    "transform": {
      "^.+\\.tsx?$": "ts-jest"
    },
    "moduleNameMapper": {
      "\\.(css|scss)$": "<rootDir>/__mocks__/styleMock.ts",
      "\\.(svg)$": "<rootDir>/__mocks__/imageMock.ts",
      "^@lingui/macro$": "<rootDir>/__mocks__/@linguiMacro.ts"
    },
    "modulePathIgnorePatterns": [
      "<rootDir>/dist",
      "<rootDir>/src/extensions/npm"
    ],
    "setupFiles": [
      "<rootDir>/src/jest.setup.ts",
      "jest-canvas-mock"
    ]
  },
  "build": {
    "generateUpdatesFilesForAllChannels": true,
    "files": [
      "static/build/main.js"
    ],
    "afterSign": "build/notarize.js",
    "extraResources": [
      {
        "from": "locales/",
        "to": "locales/",
        "filter": "**/*.js"
      },
      {
        "from": "static/",
        "to": "static/",
        "filter": "!**/main.js"
      },
      {
        "from": "build/tray",
        "to": "static/icons",
        "filter": "*.png"
      },
      {
        "from": "extensions/",
        "to": "./extensions/",
        "filter": [
          "**/*.js*",
          "**/*.yml*",
          "!**/node_modules"
        ]
      },
      "LICENSE"
    ],
    "linux": {
      "category": "Network",
      "artifactName": "${productName}-${version}.${arch}.${ext}",
      "target": [
        "deb",
        "rpm",
        "AppImage"
      ],
      "extraResources": [
        {
          "from": "binaries/client/linux/x64/kubectl",
          "to": "./x64/kubectl"
        },
        {
          "from": "binaries/client/helm3/helm3",
          "to": "./helm3/helm3"
        }
      ]
    },
    "mac": {
      "hardenedRuntime": true,
      "gatekeeperAssess": false,
      "entitlements": "build/entitlements.mac.plist",
      "entitlementsInherit": "build/entitlements.mac.plist",
      "extraResources": [
        {
          "from": "binaries/client/darwin/x64/kubectl",
          "to": "./x64/kubectl"
        },
        {
          "from": "binaries/client/helm3/helm3",
          "to": "./helm3/helm3"
        }
      ]
    },
    "win": {
      "target": [
        "nsis"
      ],
      "extraResources": [
        {
          "from": "binaries/client/windows/x64/kubectl.exe",
          "to": "./x64/kubectl.exe"
        },
        {
          "from": "binaries/client/windows/ia32/kubectl.exe",
          "to": "./ia32/kubectl.exe"
        },
        {
          "from": "binaries/client/helm3/helm3.exe",
          "to": "./helm3/helm3.exe"
        }
      ]
    },
    "nsis": {
      "include": "build/installer.nsh",
      "oneClick": false,
      "allowToChangeInstallationDirectory": true
    },
    "protocols": {
      "name": "Lens Protocol Handler",
      "schemes": [
        "lens"
      ],
      "role": "Viewer"
    }
  },
  "dependencies": {
    "@hapi/call": "^8.0.0",
    "@hapi/subtext": "^7.0.3",
    "@kubernetes/client-node": "^0.12.0",
    "abort-controller": "^3.0.0",
    "array-move": "^3.0.0",
    "await-lock": "^2.1.0",
    "byline": "^5.0.0",
    "chalk": "^4.1.0",
    "chokidar": "^3.4.3",
    "command-exists": "1.2.9",
    "conf": "^7.0.1",
    "crypto-js": "^4.0.0",
    "electron-devtools-installer": "^3.1.1",
    "electron-updater": "^4.3.1",
    "electron-window-state": "^5.0.3",
    "filehound": "^1.17.4",
    "filenamify": "^4.1.0",
    "fs-extra": "^9.0.1",
    "handlebars": "^4.7.6",
    "http-proxy": "^1.18.1",
    "immer": "^8.0.1",
    "js-yaml": "^3.14.0",
    "jsdom": "^16.4.0",
    "jsonpath": "^1.0.2",
    "lodash": "^4.17.15",
    "mac-ca": "^1.0.4",
    "marked": "^2.0.3",
    "md5-file": "^5.0.0",
    "mobx": "^5.15.7",
    "mobx-observable-history": "^1.0.3",
    "mobx-react": "^6.2.2",
    "mock-fs": "^4.12.0",
    "moment": "^2.26.0",
    "moment-timezone": "^0.5.33",
    "node-pty": "^0.9.0",
    "npm": "7.9",
    "openid-client": "^3.15.2",
    "p-limit": "^3.1.0",
    "path-to-regexp": "^6.1.0",
    "proper-lockfile": "^4.1.1",
    "react": "^17.0.1",
    "react-dom": "^17.0.1",
    "react-router": "^5.2.0",
    "readable-stream": "^3.6.0",
    "request": "^2.88.2",
    "request-promise-native": "^1.0.8",
    "semver": "^7.3.2",
    "serializr": "^2.0.3",
    "shell-env": "^3.0.1",
    "spdy": "^4.0.2",
    "tar": "^6.0.5",
    "tcp-port-used": "^1.0.1",
    "tempy": "^0.5.0",
    "url-parse": "^1.4.7",
    "uuid": "^8.3.2",
    "win-ca": "^3.2.0",
    "winston": "^3.2.1",
    "winston-transport-browserconsole": "^1.0.5",
    "ws": "^7.3.0"
  },
  "devDependencies": {
    "@emeraldpay/hashicon-react": "^0.4.0",
    "@material-ui/core": "^4.10.1",
    "@material-ui/lab": "^4.0.0-alpha.57",
    "@pmmmwh/react-refresh-webpack-plugin": "^0.4.3",
    "@testing-library/jest-dom": "^5.11.10",
    "@testing-library/react": "^11.2.6",
    "@types/byline": "^4.2.32",
    "@types/chart.js": "^2.9.21",
    "@types/circular-dependency-plugin": "^5.0.1",
    "@types/color": "^3.0.1",
    "@types/crypto-js": "^3.1.47",
    "@types/dompurify": "^2.0.2",
    "@types/electron-devtools-installer": "^2.2.0",
    "@types/electron-window-state": "^2.0.34",
    "@types/fs-extra": "^9.0.1",
    "@types/hapi": "^18.0.5",
    "@types/hoist-non-react-statics": "^3.3.1",
    "@types/html-webpack-plugin": "^3.2.3",
    "@types/http-proxy": "^1.17.4",
    "@types/jest": "^25.2.3",
    "@types/js-yaml": "^3.12.4",
    "@types/jsdom": "^16.2.4",
    "@types/jsonpath": "^0.2.0",
    "@types/lodash": "^4.14.155",
    "@types/marked": "^0.7.4",
    "@types/md5-file": "^4.0.2",
    "@types/mini-css-extract-plugin": "^0.9.1",
    "@types/mock-fs": "^4.10.0",
    "@types/module-alias": "^2.0.0",
    "@types/node": "^12.12.45",
    "@types/npm": "^2.0.31",
    "@types/progress-bar-webpack-plugin": "^2.1.0",
    "@types/proper-lockfile": "^4.1.1",
    "@types/react": "^17.0.0",
    "@types/react-beautiful-dnd": "^13.0.0",
    "@types/react-dom": "^17.0.0",
    "@types/react-router-dom": "^5.1.6",
    "@types/react-select": "^3.0.13",
    "@types/react-window": "^1.8.2",
    "@types/readable-stream": "^2.3.9",
    "@types/request": "^2.48.5",
    "@types/request-promise-native": "^1.0.17",
    "@types/semver": "^7.2.0",
    "@types/sharp": "^0.26.0",
    "@types/shelljs": "^0.8.8",
    "@types/spdy": "^3.4.4",
    "@types/tar": "^4.0.4",
    "@types/tcp-port-used": "^1.0.0",
    "@types/tempy": "^0.3.0",
    "@types/terser-webpack-plugin": "^3.0.0",
    "@types/universal-analytics": "^0.4.4",
    "@types/url-parse": "^1.4.3",
    "@types/uuid": "^8.3.0",
    "@types/webdriverio": "^4.13.0",
    "@types/webpack": "^4.41.17",
    "@types/webpack-dev-server": "^3.11.1",
    "@types/webpack-env": "^1.15.2",
    "@types/webpack-node-externals": "^1.7.1",
    "@typescript-eslint/eslint-plugin": "^4.14.2",
    "@typescript-eslint/parser": "^4.0.0",
    "ace-builds": "^1.4.12",
    "ansi_up": "^5.0.0",
    "chart.js": "^2.9.3",
    "circular-dependency-plugin": "^5.2.2",
    "color": "^3.1.2",
    "concurrently": "^5.2.0",
    "css-element-queries": "^1.2.3",
    "css-loader": "^3.5.3",
    "deepdash": "^5.3.5",
    "dompurify": "^2.0.11",
    "electron": "^9.4.4",
    "electron-builder": "^22.10.5",
    "electron-notarize": "^0.3.0",
    "eslint": "^7.7.0",
    "eslint-plugin-react": "^7.21.5",
    "eslint-plugin-unused-imports": "^1.0.1",
    "file-loader": "^6.0.0",
    "flex.box": "^3.4.4",
    "fork-ts-checker-webpack-plugin": "^5.0.0",
    "hoist-non-react-statics": "^3.3.2",
    "html-webpack-plugin": "^4.3.0",
    "identity-obj-proxy": "^3.0.0",
    "include-media": "^1.4.9",
    "jest": "^26.0.1",
    "jest-canvas-mock": "^2.3.0",
    "jest-fetch-mock": "^3.0.3",
    "jest-mock-extended": "^1.0.10",
    "make-plural": "^6.2.2",
    "mini-css-extract-plugin": "^0.9.0",
    "node-loader": "^0.6.0",
    "node-sass": "^4.14.1",
    "nodemon": "^2.0.4",
    "open": "^7.3.1",
    "patch-package": "^6.2.2",
    "postinstall-postinstall": "^2.1.0",
    "prettier": "^2.2.0",
    "progress-bar-webpack-plugin": "^2.1.0",
    "raw-loader": "^4.0.1",
    "react-beautiful-dnd": "^13.0.0",
    "react-refresh": "^0.9.0",
    "react-router-dom": "^5.2.0",
    "react-select": "^3.1.0",
    "react-select-event": "^5.1.0",
    "react-window": "^1.8.5",
    "sass-loader": "^8.0.2",
    "sharp": "^0.26.1",
    "spectron": "11.0.0",
    "style-loader": "^1.2.1",
    "terser-webpack-plugin": "^3.0.3",
    "ts-jest": "^26.1.0",
    "ts-loader": "^7.0.5",
    "ts-node": "^8.10.2",
    "type-fest": "^0.18.0",
    "typedoc": "0.17.0-3",
    "typedoc-plugin-markdown": "^2.4.0",
    "typeface-roboto": "^0.0.75",
    "typescript": "4.0.2",
    "url-loader": "^4.1.0",
    "webpack": "^4.44.2",
    "webpack-cli": "^3.3.11",
    "webpack-dev-server": "^3.11.0",
    "webpack-node-externals": "^1.7.2",
    "what-input": "^5.2.10",
    "xterm": "^4.10.0",
    "xterm-addon-fit": "^0.4.0"
  }
}<|MERGE_RESOLUTION|>--- conflicted
+++ resolved
@@ -1,15 +1,8 @@
 {
-<<<<<<< HEAD
-  "name": "kontena-lens",
-  "productName": "Lens",
-  "description": "Lens - The Kubernetes IDE",
-  "version": "5.0.0-alpha.2",
-=======
   "name": "open-lens",
   "productName": "OpenLens",
   "description": "OpenLens - Open Source IDE for Kubernetes",
-  "version": "5.0.0-alpha.1",
->>>>>>> 04d3cd5b
+  "version": "5.0.0-alpha.2",
   "main": "static/build/main.js",
   "copyright": "© 2021, OpenLens Authors",
   "license": "MIT",
