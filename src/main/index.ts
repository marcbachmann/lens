--- conflicted
+++ resolved
@@ -19,11 +19,7 @@
 import { clusterStore } from "../common/cluster-store";
 import { userStore } from "../common/user-store";
 import { workspaceStore } from "../common/workspace-store";
-<<<<<<< HEAD
-import { tracker } from "../common/tracker";
-import logger from "./logger"
 import { getProxyCertificate } from "./lens-proxy-cert";
-=======
 import { appEventBus } from "../common/event-bus";
 import { extensionLoader } from "../extensions/extension-loader";
 import { extensionsStore } from "../extensions/extensions-store";
@@ -31,7 +27,6 @@
 import type { LensExtensionId } from "../extensions/lens-extension";
 import { installDeveloperTools } from "./developer-tools";
 import { filesystemProvisionerStore } from "./extension-filesystem";
->>>>>>> 31aa3cb5
 
 const workingDir = path.join(app.getPath("appData"), appName);
 let proxyPort: number;
@@ -112,24 +107,19 @@
     app.exit();
   }
 
-<<<<<<< HEAD
-  const proxyCert = getProxyCertificate()
+  const proxyCert = getProxyCertificate();
+
   app.on("certificate-error", (event: Electron.Event, webContents: Electron.WebContents, url: string, error: string, certificate: Electron.Certificate, callback: (isTrusted: boolean) => void) => {
     if (certificate.data.trim().replace(/(?:\r\n)/g, "\n") === proxyCert.cert.trim().replace(/(?:\r\n)/g, "\n")) {
-      callback(true)
+      callback(true);
     } else {
-      callback(false)
+      callback(false);
     }
-  })
+  });
 
-  // create window manager and open app
-  windowManager = new WindowManager(proxyPort);
-}
-=======
   extensionLoader.init();
   extensionDiscovery.init();
   windowManager = WindowManager.getInstance<WindowManager>(proxyPort);
->>>>>>> 31aa3cb5
 
   // call after windowManager to see splash earlier
   try {
