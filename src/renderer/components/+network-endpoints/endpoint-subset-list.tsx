--- conflicted
+++ resolved
@@ -3,10 +3,6 @@
 import React from "react";
 import { observer } from "mobx-react";
 import { EndpointSubset, Endpoint, EndpointAddress} from "../../api/endpoints";
-<<<<<<< HEAD
-import { _i18n } from "../../i18n";
-=======
->>>>>>> d21480a8
 import { Trans } from "@lingui/macro";
 import { Table, TableCell, TableHead, TableRow } from "../table";
 import { autobind } from "../../utils";
